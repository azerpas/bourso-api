[package]
<<<<<<< HEAD
name        = "bourso-cli"
version     = "0.3.2"
edition     = "2021"
authors     = ["@azerpas"]
description = "BoursoBank/Boursorama CLI"
repository  = "https://github.com/azerpas/bourso-api"
=======
name       = "bourso-cli"
version    = "0.3.2"
edition    = "2021"
repository = "https://github.com/azerpas/bourso-api"
>>>>>>> 093a22a3

# See more keys and their definitions at https://doc.rust-lang.org/cargo/reference/manifest.html

[dependencies]
bourso_api         = { path = "./src/bourso_api" }
tokio              = { version = "1.33.0", features = ["full"] }
anyhow             = { version = "1.0.75" }
<<<<<<< HEAD
clap               = { version = "4.5.51", features = ["derive"] }
=======
clap               = { version = "4.4.6" }
>>>>>>> 093a22a3
rpassword          = { version = "7.2.0" }
directories        = { version = "5.0.1" }
serde              = { version = "1.0.189", features = ["derive"] }
serde_json         = { version = "1.0.107" }
tracing            = { version = "0.1.41" }
tracing-subscriber = { version = "0.3.20", features = ["fmt", "env-filter", "json"] }
futures-util       = { version = "0.3.31" }

[lints.rust]
unexpected_cfgs = { level = "warn", check-cfg = ['cfg(tarpaulin_include)'] }<|MERGE_RESOLUTION|>--- conflicted
+++ resolved
@@ -1,36 +1,29 @@
 [package]
-<<<<<<< HEAD
 name        = "bourso-cli"
 version     = "0.3.2"
 edition     = "2021"
 authors     = ["@azerpas"]
 description = "BoursoBank/Boursorama CLI"
 repository  = "https://github.com/azerpas/bourso-api"
-=======
-name       = "bourso-cli"
-version    = "0.3.2"
-edition    = "2021"
-repository = "https://github.com/azerpas/bourso-api"
->>>>>>> 093a22a3
 
 # See more keys and their definitions at https://doc.rust-lang.org/cargo/reference/manifest.html
 
 [dependencies]
-bourso_api         = { path = "./src/bourso_api" }
-tokio              = { version = "1.33.0", features = ["full"] }
-anyhow             = { version = "1.0.75" }
-<<<<<<< HEAD
-clap               = { version = "4.5.51", features = ["derive"] }
-=======
-clap               = { version = "4.4.6" }
->>>>>>> 093a22a3
-rpassword          = { version = "7.2.0" }
-directories        = { version = "5.0.1" }
-serde              = { version = "1.0.189", features = ["derive"] }
-serde_json         = { version = "1.0.107" }
-tracing            = { version = "0.1.41" }
-tracing-subscriber = { version = "0.3.20", features = ["fmt", "env-filter", "json"] }
-futures-util       = { version = "0.3.31" }
+bourso_api = { path = "./src/bourso_api" }
+tokio = { version = "1.33.0", features = ["full"] }
+anyhow = { version = "1.0.75" }
+clap = { version = "4.5.51", features = ["derive"] }
+rpassword = { version = "7.2.0" }
+directories = { version = "5.0.1" }
+serde = { version = "1.0.189", features = ["derive"] }
+serde_json = { version = "1.0.107" }
+tracing = { version = "0.1.41" }
+tracing-subscriber = { version = "0.3.20", features = [
+    "fmt",
+    "env-filter",
+    "json",
+] }
+futures-util = { version = "0.3.31" }
 
 [lints.rust]
 unexpected_cfgs = { level = "warn", check-cfg = ['cfg(tarpaulin_include)'] }