[package]
name = "bourso-cli"
version = "0.1.0"
edition = "2021"

# See more keys and their definitions at https://doc.rust-lang.org/cargo/reference/manifest.html

[dependencies]
bourso_api = { path = "./src/bourso_api" }
tokio = { version = "1.33.0", features = ["full"] }
anyhow = { version = "1.0.75" }
clap = { version = "4.4.6" }
rpassword = { version = "7.2.0" }
directories = { version = "5.0.1" }
serde = { version = "1.0.189", features = ["derive"] }
<<<<<<< HEAD
serde_json = { version = "1.0.107" }
reqwest_cookie_store = "0.6.0"
cookie_store = "0.20.0"
chrono = { version = "0.4.31" }
=======
serde_json = { version = "1.0.107" }
>>>>>>> 47ce0cda
<|MERGE_RESOLUTION|>--- conflicted
+++ resolved
@@ -13,11 +13,4 @@
 rpassword = { version = "7.2.0" }
 directories = { version = "5.0.1" }
 serde = { version = "1.0.189", features = ["derive"] }
-<<<<<<< HEAD
-serde_json = { version = "1.0.107" }
-reqwest_cookie_store = "0.6.0"
-cookie_store = "0.20.0"
-chrono = { version = "0.4.31" }
-=======
-serde_json = { version = "1.0.107" }
->>>>>>> 47ce0cda
+serde_json = { version = "1.0.107" }